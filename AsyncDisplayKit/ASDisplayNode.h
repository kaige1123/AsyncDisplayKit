--- conflicted
+++ resolved
@@ -750,8 +750,6 @@
 @interface ASDisplayNode (LayoutTransitioning)
 
 /**
-<<<<<<< HEAD
-=======
  * @abstract The amount of time it takes to complete the default transition animation. Default is 0.2.
  */
 @property (nonatomic, assign) NSTimeInterval defaultLayoutTransitionDuration;
@@ -769,7 +767,6 @@
 @property (nonatomic, assign) UIViewAnimationOptions defaultLayoutTransitionOptions;
 
 /**
->>>>>>> 05ebbdc8
  * @discussion A place to perform your animation. New nodes have been inserted here. You can also use this time to re-order the hierarchy.
  */
 - (void)animateLayoutTransition:(nonnull id<ASContextTransitioning>)context;
@@ -815,8 +812,6 @@
 
 @end
 
-<<<<<<< HEAD
-=======
 /*
  * ASDisplayNode support for automatic subnode management.
  */
@@ -833,7 +828,6 @@
 
 @end
 
->>>>>>> 05ebbdc8
 /*
  * ASDisplayNode participates in ASAsyncTransactions, so you can determine when your subnodes are done rendering.
  * See: -(void)asyncdisplaykit_asyncTransactionContainerStateDidChange in ASDisplayNodeSubclass.h
@@ -914,8 +908,6 @@
  */
 - (void)cancelLayoutTransitionsInProgress ASDISPLAYNODE_DEPRECATED;
 
-<<<<<<< HEAD
-=======
 /**
  * @abstract A boolean that shows whether the node automatically inserts and removes nodes based on the presence or
  * absence of the node and its subnodes is completely determined in its layoutSpecThatFits: method.
@@ -927,7 +919,6 @@
  */
 @property (nonatomic, assign) BOOL usesImplicitHierarchyManagement ASDISPLAYNODE_DEPRECATED;
 
->>>>>>> 05ebbdc8
 - (void)reclaimMemory ASDISPLAYNODE_DEPRECATED;
 - (void)recursivelyReclaimMemory ASDISPLAYNODE_DEPRECATED;
 @property (nonatomic, assign) BOOL placeholderFadesOut ASDISPLAYNODE_DEPRECATED;
